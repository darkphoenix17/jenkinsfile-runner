# Build the docker image using the local build in developer box
# To avoid downloading everything from the internet and using developer's cache

<<<<<<< HEAD
ARG JENKINS_VERSION=2.198

FROM jenkins/jenkins:${JENKINS_VERSION} as jenkins
USER root
# Delete big files not needed
RUN mkdir /app && unzip /usr/share/jenkins/jenkins.war -d /app/jenkins && \
  rm -rf /app/jenkins/scripts /app/jenkins/jsbundles /app/jenkins/css /app/jenkins/images /app/jenkins/help /app/jenkins/WEB-INF/detached-plugins /app/jenkins/winstone.jar /app/jenkins/WEB-INF/jenkins-cli.jar /app/jenkins/WEB-INF/lib/jna-4.5.2.jar

=======
>>>>>>> 1a25d1c8
FROM openjdk:8-jdk
ENV JENKINS_UC https://updates.jenkins.io
ENV CASC_JENKINS_CONFIG /usr/share/jenkins/ref/casc
USER root
RUN mkdir -p /app /usr/share/jenkins/ref/plugins /usr/share/jenkins/ref/casc
RUN echo "jenkins: {}" >/usr/share/jenkins/ref/casc/jenkins.yaml

COPY app/target/appassembler /app
COPY vanilla-package/target/war/jenkins.war /usr/share/jenkins/jenkins.war
RUN unzip /usr/share/jenkins/jenkins.war -d /app/jenkins && \
  rm -rf /app/jenkins/scripts /app/jenkins/jsbundles /app/jenkins/css /app/jenkins/images /app/jenkins/help /app/jenkins/WEB-INF/detached-plugins /app/jenkins/winstone.jar /app/jenkins/WEB-INF/jenkins-cli.jar /app/jenkins/WEB-INF/lib/jna-4.5.2.jar
COPY vanilla-package/target/plugins /usr/share/jenkins/ref/plugins
COPY jenkinsfile-runner-launcher /app/bin

VOLUME /usr/share/jenkins/ref/casc

ENTRYPOINT ["/app/bin/jenkinsfile-runner-launcher", \
            "-w", "/app/jenkins",\
            "-p", "/usr/share/jenkins/ref/plugins",\
            "-f", "/workspace"]<|MERGE_RESOLUTION|>--- conflicted
+++ resolved
@@ -1,17 +1,6 @@
 # Build the docker image using the local build in developer box
 # To avoid downloading everything from the internet and using developer's cache
 
-<<<<<<< HEAD
-ARG JENKINS_VERSION=2.198
-
-FROM jenkins/jenkins:${JENKINS_VERSION} as jenkins
-USER root
-# Delete big files not needed
-RUN mkdir /app && unzip /usr/share/jenkins/jenkins.war -d /app/jenkins && \
-  rm -rf /app/jenkins/scripts /app/jenkins/jsbundles /app/jenkins/css /app/jenkins/images /app/jenkins/help /app/jenkins/WEB-INF/detached-plugins /app/jenkins/winstone.jar /app/jenkins/WEB-INF/jenkins-cli.jar /app/jenkins/WEB-INF/lib/jna-4.5.2.jar
-
-=======
->>>>>>> 1a25d1c8
 FROM openjdk:8-jdk
 ENV JENKINS_UC https://updates.jenkins.io
 ENV CASC_JENKINS_CONFIG /usr/share/jenkins/ref/casc
