package io.jenkins.jenkinsfile.runner.bootstrap;

import org.apache.commons.io.FileUtils;
import org.kohsuke.args4j.CmdLineException;
import org.kohsuke.args4j.CmdLineParser;
import org.kohsuke.args4j.Option;

import javax.annotation.CheckForNull;
import javax.annotation.PostConstruct;
import java.io.File;
import java.io.IOException;
import java.io.InputStream;
import java.lang.reflect.InvocationTargetException;
import java.net.URI;
import java.net.URL;
import java.net.URLClassLoader;
import java.nio.charset.StandardCharsets;
import java.nio.file.Files;
import java.util.Arrays;
import java.util.HashMap;
import java.util.Map;
import java.util.Properties;

import static java.nio.charset.StandardCharsets.UTF_8;

/**
 * @author Kohsuke Kawaguchi
 */
public class Bootstrap {

    public static final long CACHE_EXPIRE = System.currentTimeMillis() - 24 * 3600 * 1000;
    private static final String WORKSPACES_DIR_SYSTEM_PROPERTY = "jenkins.model.Jenkins.workspacesDir";

    /**
     * This system property is set by the bootstrap script created by appassembler Maven plugin
     * to point to a local Maven repository.
     */
    public final File appRepo = new File(System.getProperty("app.repo"));

    /**
     * Exploded jenkins.war
     */
<<<<<<< HEAD
    @Option(name = "-w", aliases = { "--jenkins-war" }, usage = "path to exploded jenkins war directory.", forbids = { "-jv" })
    public File warDir;

    @Option(name = "-jv", aliases = { "--jenkins-version"}, usage = "jenkins version to use (only in case 'warDir' is not specified). Defaults to latest LTS.")
=======
    @Option(name = "-w", aliases = { "--jenkins-war" }, usage = "path to exploded jenkins war directory.", forbids = { "-v", "-h" })
    public File warDir;

    @Option(name = "-h", aliases = { "--help"}, usage = "prints all help information.", help = true, forbids = { "-v", "-w", "-p", "-f", "--runWorkspace" })
    public boolean help;

    @Option(name = "-v", aliases = { "--version"}, usage = "jenkins version to use (only in case 'warDir' is not specified). Defaults to latest LTS.")
>>>>>>> 2cce795b
    public String version;
    /**
     * Where to load plugins from?
     */
    @Option(name = "-p", aliases = { "--plugins" }, usage = "plugins required to run pipeline. Either a plugins.txt file or a /plugins installation directory. Defaults to plugins.txt.")
    public File pluginsDir;

    /**
     * Checked out copy of the working space.
     */
    @Option(name = "-f", aliases = { "--file" }, usage = "Path to Jenkinsfile (or directory containing a Jenkinsfile) to run, default to ./Jenkinsfile.")
    public File jenkinsfile;

    /**
     * Workspace for the Run
     */
    @CheckForNull
    @Option(name = "--runWorkspace", usage = "Path to the workspace of the run to be used within the node{} context. " +
            "It applies to both Jenkins master and agents (or side containers) if any. " +
            "Requires Jenkins 2.119 or above")
    public File runWorkspace;

    /**
     * Jenkins Home for the Run.
     */
    @CheckForNull
    @Option(name = "--runHome", usage = "Path to the empty Jenkins Home directory to use for this run. If not specified a temporary directory will be created. " +
            "Note that the folder specified via --runHome will not be disposed after the run.")
    public File runHome;


    @Option(name = "-a", aliases = { "--arg" }, usage = "Parameters to be passed to workflow job. Use multiple -a switches for multiple params")
    @CheckForNull
    public Map<String,String> workflowParameters;

    @Option(name = "-ns", aliases = { "--no-sandbox" }, usage = "Disable workflow job execution within sandbox environment")
    public boolean noSandBox;

    @Option(name = "-v", aliases = { "--version" }, usage = "Prints the current Jenkinsfile Runner version")
    public boolean showVersion;

    public static void main(String[] args) throws Throwable {
        // break for attaching profiler
        if (Boolean.getBoolean("start.pause")) {
            System.console().readLine();
        }

        final Bootstrap bootstrap = new Bootstrap();
        CmdLineParser parser = new CmdLineParser(bootstrap);
        try {
            parser.parseArgument(args);
            bootstrap.postConstruct(parser);
            final int status = bootstrap.run();
            System.exit(status);
        } catch (CmdLineException e) {
            // handling of wrong arguments
            System.err.println(e.getMessage());
            parser.printUsage(System.err);
        }
    }

    /**
     * Directory used as cache for downloaded artifacts.
     */
    private File cache = new File(System.getProperty("user.home") + "/.jenkinsfile-runner/");

    @PostConstruct
    private void postConstruct(CmdLineParser parser) throws IOException {

        if (showVersion) {
            System.out.println(getVersion());
            System.exit(0);
        }

        if (warDir == null) {
            warDir= getJenkinsWar();
        }
        if (help) {
            System.out.println("\nUsage: jenkinsfile-runner [options] [params]\n");
            System.out.println("Options:");
            parser.printUsage(System.out);
            System.exit(0);
        }

        if (this.jenkinsfile == null) this.jenkinsfile = new File("Jenkinsfile");
        if (!this.jenkinsfile.exists()) {
            System.err.println("no Jenkinsfile in current directory.");
            System.exit(-1);
        }
        if (this.jenkinsfile.isDirectory()) this.jenkinsfile = new File(this.jenkinsfile, "Jenkinsfile");

        if (this.pluginsDir == null) {
            this.pluginsDir = new File("plugins.txt");
        }

        if (!this.pluginsDir.exists()) {
            System.err.println("invalid plugins file.");
            System.exit(-1);
        }

        if (this.pluginsDir.isFile()) {

            File plugins_txt = this.pluginsDir;
            // This is a plugin list file
            this.pluginsDir = Files.createTempDirectory("plugins").toFile();
            for (String line : FileUtils.readLines(plugins_txt, UTF_8)) {
                int i = line.indexOf(':');
                String shortname = line.substring(0,i);
                String version = line.substring(i+1);
                installPlugin(shortname, version);
            }
        }

        if (this.runWorkspace != null){
            if (System.getProperty(WORKSPACES_DIR_SYSTEM_PROPERTY) != null) {
                //TODO(oleg_nenashev): It would have been better to keep it other way, but made it as is to retain compatibility
                System.out.println("Ignoring the --runWorkspace argument, because an explicit System property is set (-D" + WORKSPACES_DIR_SYSTEM_PROPERTY + ")");
            } else {
                System.setProperty(WORKSPACES_DIR_SYSTEM_PROPERTY, this.runWorkspace.getAbsolutePath());
            }
        }

        if (this.workflowParameters == null){
            this.workflowParameters = new HashMap<>();
        }
        for (Map.Entry<String, String> workflowParameter : this.workflowParameters.entrySet()) {
            if (workflowParameter.getValue() == null) {
                workflowParameter.setValue("");
            }
        }
    }

    private String getVersion() throws IOException {
        String propertiesPath = "/META-INF/maven/io.jenkins.jenkinsfile-runner/jenkinsfile-runner/pom.properties";
        try (InputStream pomProperties = this.getClass().getResourceAsStream(propertiesPath)) {
            Properties props = new Properties();
            props.load(pomProperties);
            return props.getProperty("version");
        }
    }

    private File getJenkinsWar() throws IOException {
        if (version == null) {
            System.out.println("No explicit version has been selected, using latest LTS");

            File latestCore = new File(cache, "war/latest.txt");
            latestCore.getParentFile().mkdirs();
            // Check once a day
            if (!latestCore.exists() || latestCore.lastModified() < CACHE_EXPIRE) {
                FileUtils.copyURLToFile(URI.create("http://updates.jenkins.io/stable/latestCore.txt").toURL(), latestCore);
            }
            version = FileUtils.readFileToString(latestCore, StandardCharsets.US_ASCII);
        }

        System.out.printf("Running pipeline on jenkins %s\n", version);

        File war = new File(cache, String.format("war/%s/jenkins-war-%s.war", version, version));
        if (!war.exists()) {
            war.getParentFile().mkdirs();
            final URL url = new URL(String.format("http://updates.jenkins.io/download/war/%s/jenkins.war", version));
            System.out.printf("Downloading jenkins %s...\n", version);
            FileUtils.copyURLToFile(url, war);
        }

        return war;
    }

    private void installPlugin(String shortname, String version) throws IOException {

        final File install = new File(pluginsDir, shortname + ".jpi");
        File plugin = new File(cache, String.format("plugins/%s/%s-%s.hpi", shortname, shortname, version));
        if (!plugin.exists() || ("latest".equals(version) && plugin.lastModified() < CACHE_EXPIRE) ) {
            plugin.getParentFile().mkdirs();
            final URL url = new URL(String.format("http://updates.jenkins.io/download/plugins/%s/%s/%s.hpi", shortname, version, shortname));
            System.out.printf("Downloading jenkins plugin %s (%s)...\n", shortname, version);
            FileUtils.copyURLToFile(url, plugin);
        }

        Files.createSymbolicLink(install.toPath(), plugin.toPath());
    }

    public int run() throws Throwable {
        ClassLoader jenkins = createJenkinsWarClassLoader();
        ClassLoader setup = createSetupClassLoader(jenkins);

        Thread.currentThread().setContextClassLoader(setup);    // or should this be 'jenkins'?

        try {
            Class<?> c = setup.loadClass("io.jenkins.jenkinsfile.runner.App");
            return ((IApp) c.newInstance()).run(this);
        } catch (ClassNotFoundException e) {
            if (setup instanceof URLClassLoader) {
                throw new ClassNotFoundException(e.getMessage() + " not found in " + appRepo + ","
                        + new File(warDir, "WEB-INF/lib") + " " + Arrays.toString(((URLClassLoader) setup).getURLs()),
                        e);
            } else {
                throw e;
            }
        }
    }

    public ClassLoader createJenkinsWarClassLoader() throws IOException, NoSuchMethodException, InvocationTargetException, IllegalAccessException {
        return new ClassLoaderBuilder(new SideClassLoader(getPlatformClassloader()))
                .collectJars(new File(warDir,"WEB-INF/lib"))
                // servlet API needs to be visible to jenkins.war
                .collectJars(new File(appRepo,"javax/servlet"))
                .make();
    }

    public ClassLoader createSetupClassLoader(ClassLoader jenkins) throws IOException {
        return new ClassLoaderBuilder(jenkins)
                .collectJars(appRepo)
                .make();
    }

    /**
     * In JDK 11, platform classes are not accessible by default but through the platform classloader.
     */
    private ClassLoader getPlatformClassloader() throws NoSuchMethodException, InvocationTargetException, IllegalAccessException {
        if (isPostJava8()) {
            return (ClassLoader) ClassLoader.class.getMethod("getPlatformClassLoader").invoke(null);
        }

        return null;
    }

    private static boolean isPostJava8() {
        String javaVersion = System.getProperty("java.version");
        return !javaVersion.startsWith("1.");
    }

}<|MERGE_RESOLUTION|>--- conflicted
+++ resolved
@@ -40,21 +40,11 @@
     /**
      * Exploded jenkins.war
      */
-<<<<<<< HEAD
     @Option(name = "-w", aliases = { "--jenkins-war" }, usage = "path to exploded jenkins war directory.", forbids = { "-jv" })
     public File warDir;
 
     @Option(name = "-jv", aliases = { "--jenkins-version"}, usage = "jenkins version to use (only in case 'warDir' is not specified). Defaults to latest LTS.")
-=======
-    @Option(name = "-w", aliases = { "--jenkins-war" }, usage = "path to exploded jenkins war directory.", forbids = { "-v", "-h" })
-    public File warDir;
-
-    @Option(name = "-h", aliases = { "--help"}, usage = "prints all help information.", help = true, forbids = { "-v", "-w", "-p", "-f", "--runWorkspace" })
-    public boolean help;
-
-    @Option(name = "-v", aliases = { "--version"}, usage = "jenkins version to use (only in case 'warDir' is not specified). Defaults to latest LTS.")
->>>>>>> 2cce795b
-    public String version;
+
     /**
      * Where to load plugins from?
      */
@@ -94,6 +84,9 @@
 
     @Option(name = "-v", aliases = { "--version" }, usage = "Prints the current Jenkinsfile Runner version")
     public boolean showVersion;
+  
+    @Option(name = "-h", aliases = { "--help"}, usage = "Prints help information.", help = true, forbids = { "-v", "-w", "-p", "-f", "--runWorkspace" })
+    public boolean help;
 
     public static void main(String[] args) throws Throwable {
         // break for attaching profiler
