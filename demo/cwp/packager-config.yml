--- conflicted
+++ resolved
@@ -12,11 +12,7 @@
       build:
         noCache: true
       source:
-<<<<<<< HEAD
         dir: ./source
-=======
-        dir: ../..
->>>>>>> 7228453f
     docker:
       base: "jenkins/jenkins:2.138.2"
       tag: "jenkins-experimental/jenkinsfile-runner-demo"
