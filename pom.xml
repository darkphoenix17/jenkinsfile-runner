--- conflicted
+++ resolved
@@ -37,85 +37,8 @@
   <version>1.0-SNAPSHOT</version>
   <packaging>pom</packaging>
 
-<<<<<<< HEAD
-  <name>jenkinsfile-runner</name>
-  <url>http://maven.apache.org</url>
-
-  <properties>
-    <project.build.sourceEncoding>UTF-8</project.build.sourceEncoding>
-    <jenkins.version>2.89</jenkins.version>
-  </properties>
-
-  <build>
-    <plugins>
-      <plugin>
-        <groupId>org.jenkins-ci.tools</groupId>
-        <artifactId>maven-hpi-plugin</artifactId>
-        <version>2.0</version>
-        <extensions>true</extensions>
-      </plugin>
-      <plugin>
-        <artifactId>maven-compiler-plugin</artifactId>
-        <configuration>
-          <source>1.8</source>
-          <target>1.8</target>
-        </configuration>
-      </plugin>
-      <plugin>
-         <groupId>org.codehaus.mojo</groupId>
-         <artifactId>appassembler-maven-plugin</artifactId>
-         <version>1.10</version>
-         <configuration>
-           <programs>
-             <program>
-               <mainClass>io.jenkins.jenkinsfile.runner.App</mainClass>
-               <id>app</id>
-             </program>
-           </programs>
-         </configuration>
-       </plugin>
-    </plugins>
-  </build>
-
-  <dependencies>
-    <dependency>
-      <groupId>org.jenkins-ci.modules</groupId>
-      <artifactId>instance-identity</artifactId>
-      <version>2.1</version>
-    </dependency>
-    <dependency>
-      <groupId>org.jenkins-ci.main</groupId>
-      <artifactId>jenkins-test-harness</artifactId>
-      <version>2.34</version>
-    </dependency>
-    <dependency>
-      <groupId>org.jenkins-ci.main</groupId>
-      <artifactId>jenkins-core</artifactId>
-      <version>${jenkins.version}</version>
-    </dependency>
-    <dependency>
-      <groupId>org.jenkins-ci.main</groupId>
-      <artifactId>jenkins-war</artifactId>
-      <version>${jenkins.version}</version>
-      <type>executable-war</type>
-      <exclusions>
-        <exclusion>
-          <groupId>org.jenkins-ci.modules</groupId>
-          <artifactId>sshd</artifactId>
-        </exclusion>
-      </exclusions>
-    </dependency>
-    <dependency>
-      <groupId>org.slf4j</groupId>
-      <artifactId>slf4j-jdk14</artifactId>
-      <version>1.7.25</version>
-    </dependency>
-
-  </dependencies>
-=======
   <name>Jenkins main module</name>
   <description>The module that constitutes the main jenkins.war</description>
->>>>>>> aa5f7b4d
 
   <licenses>
     <license>
@@ -129,6 +52,18 @@
     <module>bootstrap</module>
     <module>payload</module>
   </modules>
+
+  <build>
+    <plugins>
+      <plugin>
+        <artifactId>maven-compiler-plugin</artifactId>
+        <configuration>
+          <source>1.8</source>
+          <target>1.8</target>
+        </configuration>
+      </plugin>
+    </plugins>
+  </build>
 
   <repositories>
     <repository>
