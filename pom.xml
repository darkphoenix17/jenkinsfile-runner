--- conflicted
+++ resolved
@@ -140,13 +140,9 @@
   </pluginRepositories>
 
   <scm>
-<<<<<<< HEAD
-    <tag>parent-1.0-beta-1</tag>
-=======
     <connection>scm:git:git://github.com/jenkinsci/jenkinsfile-runner.git</connection>
     <developerConnection>scm:git:git@github.com:jenkinsci/jenkinsfile-runner.git</developerConnection>
     <url>https://github.com/jenkinsci/jenkinsfile-runner</url>
     <tag>HEAD</tag>
->>>>>>> eddf2b98
   </scm>
 </project>